<<<<<<< HEAD
---
sidebar_position: 2
---

# Load Balancing
=======
# Dynamic Load Balancing
>>>>>>> c8fd99c2

<!-- Structure 
step by step on how to set this up on the azure portal;
each step should include a screenshot and conceptual explanation;
should include a basic test on the portal;

conceptual explanation at a high level:
- typical prioritized PTU with fallback consumption scenario
- backend pool uses round-robin by default
- In Azure API Management, you can set up your different LLMs as backends and define structures to route requests to prioritized backends and add automatic circuit breaker rules to protect backends from too many requests.
- Under normal conditions, if your Azure OpenAI service fails, users of your application will continue to receive error messages, an experience that will persist until the backend issue is resolved and becomes ready to serve requests again.
- To set up load balancing across the backends, you can either use one of supported approaches/ strategies or a combination of two to ensure optimal use of your Azure OpenAI resources.

steps at a high level:
1. create a resource group
2. create an APIM instance (Basicv2). Save apim service id, gateway url, and subscription key
3. Deploy 3 openai (name: gpt-4o-mini, model version: 2024-07-18, capacity: 8, sku: standard, api version: 2024-02-01) instances (1 for each region - eastus, westus, swedencentral)
4. Then test with eastus, westus and swedencentral to show default round-robin load balancing
4. Then test with eastus (priority 1), westus (priority 2), swedencentral (priority 3) to show priority based load balancing
5. Then test with eastus (priority 1), westus (priority 2, weight 50), swedencentral (priority 2, weight 50) to show weighted load balancing
6. Where applicable, show how you can use azure copilot to understand policies further
7. this should link back to the jupyter notebooks to show how to use the same policies in bicep deployment and python


resources:
1. Backends in APIM - https://learn.microsoft.com/en-us/azure/api-management/backends?tabs=bicep
2. Improve LLM backend resiliency with load balancer and circuit breaker rules in Azure API Management Blog - https://techcommunity.microsoft.com/blog/azuredevcommunityblog/improve-llm-backend-resiliency-with-load-balancer-and-circuit-breaker-rules-in-a/4394502
-->

## Introduction: The Challenge of LLM Resiliency

When building AI applications that rely on Large Language Models (LLMs), ensuring reliable and cost-effective access to these models presents several challenges:

- **Service Availability:** _What happens when an Azure OpenAI service experiences downtime or throttling?_
- **Regional Reliability:** _How do you maintain operations if a specific Azure region faces issues?_
- **Cost Optimization:** _How can you balance between reserved capacity (Provisioned Throughput Units PTU) and consumption-based pricing?_
- **Performance:** _How can you ensure consistent response times for users regardless of backend load?_

Without proper management, these issues can lead to application failures, inconsistent user experiences, and unexpected costs. When your primary OpenAI service fails, your application users typically receive error messages until the backend issue resolves - a frustrating experience especially for mission-critical applications.

## Solution: Backend Pool Load Balancing in Azure API Management

Azure API Management (APIM) provides a powerful solution through its backend pool functionality that allows you to:

- **Distribute Load:** Route requests across multiple Azure OpenAI services
- **Implement Failover:** Automatically redirect traffic when primary services are unavailable
- **Optimize Resource Usage:** Prioritize dedicated capacity before falling back to consumption-based instances
- **Manage Traffic Intelligently:** Use priority and weight-based routing for fine-grained control

### Understanding the Prioritized PTU with Fallback Scenario

The pattern we'll implement is a **Prioritized PTU with Fallback Consumption** scenario with:

1. **Primary Tier (Priority 1):** A Provisioned Throughput Unit (PTU) Azure OpenAI service that offers dedicated capacity at a fixed cost
2. **Secondary Tier (Priority 2):** Multiple consumption-based Azure OpenAI services that you only pay for when used

This pattern will allow you to:

- Maximize utilization of your pre-paid PTU capacity
- Automatically scale to consumption-based instances when demand exceeds PTU capacity
- Maintain service availability even if one or more regions experience issues

![backend pool load balancing](/img/backend-pool-load-balancing.gif)

## Step-by-Step Implementation

### Step 1: Create resources

**Resource Group**

1. Go to the [Azure Portal](https://portal.azure.com/)
2. Click on **Resource groups** and **+ Create**
    - Select a _Subscription_
    - Enter a _Resource group name_ (e.g., `wrsh-openai-loadbalancing`)
    - Select a _Region_ (e.g., `West Europe`)
3. Click on **Review + Create** and then **Create**
    ![backend pool load balancing create resource group ](/img/wrsh-loadbalancing-create-rg.png)

**API Management Service**

4. In your newly created resource group, click on **+ Create** and in the search bar, type **API Management** and select **API Management service**
5. Click on **Create**
    - Select a _Subscription_
    - Select the _Resource group_ you just created
    - Select a _Region_ (e.g., `West Europe`)
    - Enter a _Resource name_ (e.g., `wrsh-openai-loadbalancing-apim`)
    - Enter _Organization name_ (e.g., `Microsoft`)
    - Enter _Administrator email_ (e.g., `noreply@microsoft.com`)
    - Select the **Basic v2** pricing tier
    - Select **1** for the number of units
    - Switch to the **Managed Identity** tab and check the **Status** to enable system-assigned managed identity
    - Click on **Review + Create** and then **Create**

**Azure OpenAI Services**

6. In your resource group, click on **+ Create** and in the search bar, type **Azure OpenAI** and select **Azure OpenAI**
7. Click on **Create**
    - Select a _Subscription_
    - Select the _Resource group_ you just created
    - Select **East US** for the _Region_
    - Enter **wrsh-openai-eastus** for the a _Resource name_
    - Select the **Standard** pricing tier
    - Click on **Next** and leave the default settings
    - In the **Review + Create** tab, click on **Create**
    ![backend pool load balancing create azure openai resource in EastUS](/img/wrsh-loadbalancing-openai-eastus.png)
    
8. Repeat the above steps to create two more Azure OpenAI services:
    - **West US**: `wrsh-openai-westus`
    - **Sweden Central**: `wrsh-openai-swedencentral`
9. You need to assign the **Managed Identity** of your API Management service to the **Cognitive Services User** role in each of your Azure OpenAI services. To do this:
    - Navigate to your Azure OpenAI resource and click on **Access control (IAM)**
    - Click on **+ Add role assignment**
        - Select **Cognitive Services User** as the _Role_
        - Select **Managed identity** as the _Assign access to_
        - Select your API Management service (e.g., `wrsh-openai-loadbalancing-apim`) as the _Managed identity_
    - Click on **Save** to assign the role
    - Repeat this step for all three Azure OpenAI services
10. You need to deploy models in each of the Azure OpenAI services. For each of your Azure OpenAI services:
    - Right click on **Go to Azure AI Foundry portal** and open AI Foundry in a new tab. Ensure your Azure OpenAI resource is selected
    ![backend pool load balancing AI Foundry select resource](/img/wrsh-loadbalancing-ai-foundry-eastus.png)
    - Click on **Deployments** and then **+ Deploy model** >> **Deploy base model**
    ![backend pool load balancing create azure openai resource in EastUS](/img/wrsh-loadbalancing-to-ai-foundry.png)
    - Enter **gpt-4o-mini** and click on **Confirm**
    ![backend pool load balancing select model](/img/wrsh-loadbalancing-gpt-4o-mini-selection.png)
    - On the model deployment card, expand **Customize** and:
        - Retain _Deployment name_ as **gpt-4o-mini**
        - Select **Standard** as the _deployment type_ 
        - Retain **2024-07-18** as the default _model version_
        - Set _Tokens per minite (TPM) rate limit/Capacity_ to **8** and click on **Deploy**
    ![backend pool load balancing gpt-4o-mini deployment](/img/wrsh-loadbalancing-gpt-4o-config.png)
    - Repeat the above steps for the other two Azure OpenAI services, ensuring you set the same model version and capacity

### Step 2: Configure API Management (Backend Pool)

1. First you'll need to get the **Endpoint URLs** for each of your Azure OpenAI services. 
    - Navigate to your Azure OpenAI resource and click on **Endpoints**, then copy the **Endpoint** and save it for a later step.
    - Do this for all three Azure OpenAI services.

2. Navigate to your API Management service and expand the **APIs** section
3. You will now add the Azure OpenAI services as backends to your API Management service. Click on **Backends** and then **+ Create new backend**
![backend pool load balancing create backend](/img/wrsh-loadbalancing-create-backend.png)
    - Enter a _Name_ (e.g., `openai-eastus`)
    - Select **Custom URL** as the _Backend hosting type_
    - Paste in the **Endpoint URL** you copied earlier

    **Backend pool**

     Skip this for now, as we will create a load balanced pool in the next step

    **Circuit breaker rule**

    - Click on **+ Create new** for the _Add a circuit breaker rule_ option
        - Enter a _Name_ (e.g., `openAIBreakerRule`)
        - Leave _Failure count_ as **1**
        - Set _Failure interval_ to **5 minutes**
        ![backend pool load balancing circuit breaker rule name](/img/wrsh-loadbalancing-circuit-rule-name.png)
        - Specify _Custom range_ as **429**
        - Set _Trip duration_ to **1 minute**
        - Check **True (Accept)** for the _Check 'Retry-After' header in HTTP reponse_
        ![backend pool load balancing circuit breaker range](/img/wrsh-loadbalancing-circuit-range.png)

- Click on **Create** to add the Azure OpenAI service as a backend
- Repeat the above steps for the other two Azure OpenAI services, ensuring you set the same circuit breaker rule for each backend
    - **Backend 2**
        - Name: `openai-westus`
        - Circuit breaker rule: `openAIBreakerRule`

    - **Backend 3**
        - Name: `openai-swedencentral`
        - Circuit breaker rule: `openAIBreakerRule`

    ![backend pool load balancing all backends](/img/wrsh-loadbalancing-all-backends.png)

4. Next, you will need to create a **Load Balanced Pool** for your Azure OpenAI services. Click on **Load balancer** and then **+ Create new pool**
![backend pool load balancing create load balanced pool](/img/wrsh-loadbalancing-create-pool.png)
    - Enter a _Name_ (e.g., `openai-backend-pool`)
    - Check all three backends you created earlier for the _Add backends to pool_ option
    - Leave the _Backend weight and priority_ as **Send requests evenly** to distribute requests evenly across all backends (Round Robin)

### Step 3: Create an API for OpenAI
1. In your API Management service, click on **APIs**, scroll to **Create from Azure resource** and then select **Azure OpenAI Service**
![backend pool load balancing import from AOI](/img/wrsh-loadbalancing-import-from-aoi.png)
    - Select an _Azure OpenAI instance_ (e.g., `wrsh-openai-eastus`)
    - Select **2024-02-01** as the _Azure OpenAI API version_
    - Enter a _Display name_ (e.g., `OpenAI`)
    - Check the **Improve SDK compatibility** option, which will postfix the base url with `/openai`
    ![backend pool load balancing import from AOI config](/img/wrsh-loadbalancing-import-config.png)
    - Click on **Review + Create** and then **Create**

2. You now need to configure API Policies for the API you just created. Click on **APIs** and select the API you just created (e.g., `OpenAI`)
    - Select **Design**, then **Inbound processing** and click on the "Policy Code Editor" icon to open the policy editor. Replace the existing policy with the following code:

        ```xml 
        <policies>
            <inbound>
                <base />
                <authentication-managed-identity resource="https://cognitiveservices.azure.com" output-token-variable-name="managed-id-access-token" ignore-error="false" />
                <set-header name="Authorization" exists-action="override">
                    <value>@("Bearer " + (string)context.Variables["managed-id-access-token"])</value>
                </set-header>
                <set-backend-service backend-id="openai-backend-pool" />
            </inbound>
            <backend>
                <!--Set count to one less than the number of backends in the pool to try all backends until the backend pool is temporarily unavailable.-->
                <retry count="2" interval="0" first-fast-retry="true" condition="@(context.Response.StatusCode == 429 || (context.Response.StatusCode == 503 && !context.Response.StatusReason.Contains("Backend pool") && !context.Response.StatusReason.Contains("is temporarily unavailable")))">
                    <forward-request buffer-request-body="true" />
                </retry>
            </backend>
            <outbound>
                <base />
            </outbound>
            <on-error>
                <base />
                <choose>
                    <!--Return a generic error that does not reveal backend pool details.-->
                    <when condition="@(context.Response.StatusCode == 503)">
                        <return-response>
                            <set-status code="503" reason="Service Unavailable" />
                        </return-response>
                    </when>
                </choose>
            </on-error>
        </policies>
        ```
        This policy does the following:
        - Uses a managed identity to authenticate with the Azure OpenAI service
        - Sets the backend service to the load balanced pool you created earlier
        - Implements a retry policy that retries requests to the backend if it receives a 429 (Too Many Requests) status code or a 503 (Service Unavailable) status code

    - Click on **Save** to save the policy
    

### Step 4: Test your Load Balancing Setup

### Round-Robin

Round-robin load balancing is the default behavior of Azure API Management. API Management will distribute requests evenly across all backends in the pool. To test this, 

    1. In your APIM instance, go to "APIs" and select your "OpenAI" API
    2. Select the `POST Creates a completion for the chat` operation 
    3. Click on **Test** and for

        **Template parameters**:
        - **deployment-id**: `gpt-4o-mini`
        - **api-version**: `2024-02-01`
        ![backend pool load balancing test template parameters](/img/wrsh-loadbalancing-api-template-parameters.png)

        **Request body**:
        ```json
        {
            "messages": [
                {"role": "system", "content": "You are a sarcastic, unhelpful assistant."},
                {"role": "user", "content": "What is the weather like today?"}
            ]
        }
        ```

    4. Click on **Send** to send the request. Run the test multiple times and observe the "x-ms-region" header in the response. You'll notice that the requests are being distributed evenly across all three backends in the pool (East US, West US, and Sweden Central).
    ![backend pool load balancing round robin test](/img/wrsh-loadbalancing-round-robin.gif)

        ![backend pool load balancing round robin result](/img/wrsh-loadbalancing-round-robin-results.png)

### Priority-Based Load Balancing

Priority-based routing ensures backends with lower priority values (high priority) get traffic first. Only when higher-priority backends are unavailable or overloaded will traffic flow to lower-priority backends.

> **Note:** 
> - Higher weight values receive proportionally more traffic
> - Used to distribute load between equally important backends
> - Can be adjusted to account for different backend capacities

For example, if you were to set the following priorities:
- **East US**: Priority 1
- **West US**: Priority 2
- **Sweden Central**: Priority 3

The expected behavior would be that requests would be sent to the East US backend first. If it is unavailable, requests would then be sent to the West US backend, and finally to the Sweden Central backend.

    ![backend pool load balancing priority based load balancing results](/img/wrsh-loadbalancing-priority-based-results.png)

### Weighted Load Balancing

Weighted load balancing allows you to assign different weights to each backend in the pool. This means that some backends will receive more traffic than others based on their assigned weight. Within the same priority level, weights determine the proportion of traffic each backend receives: 

To test this, you will need to update the backend pool configuration to set priorities for each backend:
    1. In your APIM instance, go to **Backends**, switch to **Load balancer** and select the **openai-backend-pool** you created earlier
    2. Click on **Backends** and select the **Customize weight and priority** option, then set the following:
        - **East US**: Priority 1
        - **West US**: Priority 2, Weight 50
        - **Sweden Central**: Priority 2, Weight 50
    ![backend pool load balancing weighted load balancing](/img/wrsh-loadbalancing-customize-weights.png)
    3. Click on **Save** to save the changes
    4. Now return to the **APIs** section to test the API again. You can use the same test as before, but this time you should see that the requests are being distributed based on the weights you set. The East US backend should receive more traffic than the West US and Sweden Central backends.

        ![backend pool load balancing weighted load balancing test](/img/wrsh-loadbalancing-weighted.gif)

        ![backend pool load balancing weighted load balancing results](/img/wrsh-loadbalancing-weighed-results.png)

## Conclusion
You learnt how to set up automated load balancing and failover for your Azure OpenAI services using Azure API Management. This setup allows you to ensure high availability, optimize resource usage, and provide a seamless experience for your users even in the face of backend failures.

## Additional Resources

<iframe width="560" height="315" src="https://www.youtube.com/embed/Y8bBtwb2MTs?si=Gz8tNscg73AhD2K9" title="YouTube video player" frameborder="0" allow="accelerometer; autoplay; clipboard-write; encrypted-media; gyroscope; picture-in-picture; web-share" referrerpolicy="strict-origin-when-cross-origin" allowfullscreen></iframe>

Blog post: [Improve LLM backend resiliency with load balancer and circuit breaker rules in Azure API Management](https://techcommunity.microsoft.com/blog/azuredevcommunityblog/improve-llm-backend-resiliency-with-load-balancer-and-circuit-breaker-rules-in-a/4394502)<|MERGE_RESOLUTION|>--- conflicted
+++ resolved
@@ -1,12 +1,9 @@
-<<<<<<< HEAD
 ---
 sidebar_position: 2
 ---
 
-# Load Balancing
-=======
 # Dynamic Load Balancing
->>>>>>> c8fd99c2
+
 
 <!-- Structure 
 step by step on how to set this up on the azure portal;
