--- conflicted
+++ resolved
@@ -1,11 +1,8 @@
 # APIM ❤️ OpenAI
 
 ## [Content filtering lab](content-filtering.ipynb)
-<<<<<<< HEAD
-=======
 
 [![flow](../../images/content-filtering.gif)](content-filtering.ipynb)
->>>>>>> 72ceaa98
 
 - Playground to try text moderation and prompt shields from [Azure AI Content Safety](https://learn.microsoft.com/en-us/azure/ai-services/content-safety/overview). Content filtering software can help your app comply with regulations or maintain the intended environment for your users.
 
@@ -21,11 +18,7 @@
 
 ### 🚀 Get started
 
-<<<<<<< HEAD
 Proceed by opening the [Content Filtering Jupyter notebook](content-filtering.ipynb) or the [Prompt Shielding Jupyter notebook](prompt-shielding.ipynb), and follow the steps provided.
-=======
-Proceed by opening the [Jupyter notebook](content-filtering.ipynb), and follow the steps provided.
->>>>>>> 72ceaa98
 
 ### 🗑️ Clean up resources
 
